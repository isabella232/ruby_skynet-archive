require 'semantic_logger'
require 'ruby_skynet/exceptions'
require 'ruby_skynet/version'
require 'ruby_skynet/ruby_skynet'

module RubySkynet
  autoload :Common,          'ruby_skynet/common'
  autoload :Connection,      'ruby_skynet/connection'
  autoload :Client,          'ruby_skynet/client'
  autoload :Service,         'ruby_skynet/service'
  autoload :Server,          'ruby_skynet/server'
  autoload :Zookeeper,       'ruby_skynet/zookeeper'
end

# Autodetect if Zookeeper gem is loaded, otherwise look for Doozer
module RubySkynet
  begin
    require 'zookeeper'
    require 'zookeeper/client'
    require 'ruby_skynet/zookeeper/service_registry'
    # Monkey-patch so that the Zookeeper JRuby code can handle nil values in Zookeeper
    require 'ruby_skynet/zookeeper/extensions/java_base' if defined?(::JRUBY_VERSION)

    # Shortcuts to loaded Registry classes
    ServiceRegistry = RubySkynet::Zookeeper::ServiceRegistry
    CachedRegistry  = RubySkynet::Zookeeper::CachedRegistry
    Registry        = RubySkynet::Zookeeper::Registry
  rescue LoadError
    begin
      require 'ruby_doozer'
      require 'ruby_skynet/doozer/service_registry'
<<<<<<< HEAD
    rescue LoadError
      raise LoadError, "Load either the 'zookeeper' or 'ruby_doozer' gem prior to loading RubySkynet. 'zookeeper' is preferred"
    end

    # Shortcuts to loaded Registry classes
    ServiceRegistry = RubySkynet::Doozer::ServiceRegistry
    CachedRegistry  = Doozer::CachedRegistry
    Registry        = Doozer::Registry
=======

      # Shortcuts to loaded Registry classes
      ServiceRegistry = RubySkynet::Doozer::ServiceRegistry
      CachedRegistry  = Doozer::CachedRegistry
      Registry        = Doozer::Registry
    rescue LoadError
      require 'ruby_skynet/static_service_registry'

      # Use Static Service Registry
      ServiceRegistry = RubySkynet::StaticServiceRegistry
    end

>>>>>>> b6f6d6f2
  end
end

if defined?(Rails)
  require 'ruby_skynet/railtie'
end<|MERGE_RESOLUTION|>--- conflicted
+++ resolved
@@ -29,16 +29,6 @@
     begin
       require 'ruby_doozer'
       require 'ruby_skynet/doozer/service_registry'
-<<<<<<< HEAD
-    rescue LoadError
-      raise LoadError, "Load either the 'zookeeper' or 'ruby_doozer' gem prior to loading RubySkynet. 'zookeeper' is preferred"
-    end
-
-    # Shortcuts to loaded Registry classes
-    ServiceRegistry = RubySkynet::Doozer::ServiceRegistry
-    CachedRegistry  = Doozer::CachedRegistry
-    Registry        = Doozer::Registry
-=======
 
       # Shortcuts to loaded Registry classes
       ServiceRegistry = RubySkynet::Doozer::ServiceRegistry
@@ -51,7 +41,6 @@
       ServiceRegistry = RubySkynet::StaticServiceRegistry
     end
 
->>>>>>> b6f6d6f2
   end
 end
 
