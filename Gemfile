source 'https://rubygems.org'

group :test do
  gem "shoulda"
end

gem "rake"
gem "semantic_logger", ">= 2.1"
gem "resilient_socket"
# Doozer Client
#gem "ruby_doozer"
# Zookeeper Client
#gem "zookeeper"
# Thread Safe Hash and Array
gem "thread_safe"
<<<<<<< HEAD
# Connection pool
gem "gene_pool"
# For looking up Service entries in Service Registry. Only Required when using Doozer
gem "multi_json"
# Wire format when communicating with services
gem 'bson', '>= 2.0.0.rc3'
=======
# For looking up Service entries in Service Registry
gem "multi_json"
# Wire format when communicating with services
gem "bson", '1.5.2'
gem "bson_ext", :platform => :ruby
>>>>>>> b6f6d6f2
<|MERGE_RESOLUTION|>--- conflicted
+++ resolved
@@ -7,23 +7,13 @@
 gem "rake"
 gem "semantic_logger", ">= 2.1"
 gem "resilient_socket"
+# Wire format when communicating with services
+gem 'bson', '>= 2.0.0.rc3'
 # Doozer Client
 #gem "ruby_doozer"
 # Zookeeper Client
 #gem "zookeeper"
 # Thread Safe Hash and Array
 gem "thread_safe"
-<<<<<<< HEAD
-# Connection pool
-gem "gene_pool"
-# For looking up Service entries in Service Registry. Only Required when using Doozer
-gem "multi_json"
-# Wire format when communicating with services
-gem 'bson', '>= 2.0.0.rc3'
-=======
 # For looking up Service entries in Service Registry
-gem "multi_json"
-# Wire format when communicating with services
-gem "bson", '1.5.2'
-gem "bson_ext", :platform => :ruby
->>>>>>> b6f6d6f2
+gem "multi_json"