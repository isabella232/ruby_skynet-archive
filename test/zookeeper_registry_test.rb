--- conflicted
+++ resolved
@@ -1,213 +1,212 @@
-# Allow test to be run in-place without requiring a gem install
-$LOAD_PATH.unshift File.dirname(__FILE__) + '/../lib'
-
-require 'rubygems'
-require 'test/unit'
-require 'shoulda'
-require 'ruby_skynet/zookeeper'
-require 'date'
-
-# NOTE:
-# This test assumes that ZooKeeper is running locally on the default port
-
-# Register an appender if one is not already registered
-SemanticLogger.default_level = :trace
-SemanticLogger.add_appender('test.log', &SemanticLogger::Appender::Base.colorized_formatter) if SemanticLogger.appenders.size == 0
-
-# Unit Test for RubySkynet::Zookeeper::Registry
-class ZookeeperRegistryTest < Test::Unit::TestCase
-  context RubySkynet::Zookeeper::Registry do
-    setup do
-      @date      = Date.parse('2013-04-04')
-      @time      = Time.at(1365102658)
-      @test_data = {
-        'bar'                     => 'test',
-        'one'                     => 'one',
-        'string_with_underscores' => 'and_a_value',
-        'two'                     => :two,
-        'integer'                 => 10,
-        'float'                   => 10.5,
-        'date'                    => @date,
-        'time'                    => @time,
-        'false'                   => false,
-        'true'                    => true,
-        'child'                   => { :symbol_with_underscores  => :and_a_value, :this => 'is', :an => ['array', :symbol, :smallest => {'a' => 'b', :c => :d}]}
-      }
-      @test_data['all_types'] = @test_data.dup
-    end
-
-    context "serialization" do
+# Only run this test if the Zookeeper Gem is loaded
+if defined?(Zookeeper)
+  # Allow test to be run in-place without requiring a gem install
+  $LOAD_PATH.unshift File.dirname(__FILE__) + '/../lib'
+
+  require 'rubygems'
+  require 'test/unit'
+  require 'shoulda'
+  require 'ruby_skynet/zookeeper'
+  require 'date'
+
+  # NOTE:
+  # This test assumes that ZooKeeper is running locally on the default port
+
+  # Register an appender if one is not already registered
+  SemanticLogger.default_level = :trace
+  SemanticLogger.add_appender('test.log', &SemanticLogger::Appender::Base.colorized_formatter) if SemanticLogger.appenders.size == 0
+
+  # Unit Test for RubySkynet::Zookeeper::Registry
+  class ZookeeperRegistryTest < Test::Unit::TestCase
+    context RubySkynet::Zookeeper::Registry do
       setup do
-        @json = {
+        @date      = Date.parse('2013-04-04')
+        @time      = Time.at(1365102658)
+        @test_data = {
           'bar'                     => 'test',
           'one'                     => 'one',
           'string_with_underscores' => 'and_a_value',
-          'two'                     => ':two',
-          'integer'                 => '10',
-          'float'                   => '10.5',
-          'date'                    => @date.to_s,
-          'time'                    => @time.to_s,
-          'false'                   => 'false',
-          'true'                    => 'true',
-          'child'                   => "{\":symbol_with_underscores\":\":and_a_value\",\":this\":\"is\",\":an\":[\"array\",\":symbol\",{\":smallest\":{\"a\":\"b\",\":c\":\":d\"}}]}",
-          'all_types'               => "{\"bar\":\"test\",\"one\":\"one\",\"string_with_underscores\":\"and_a_value\",\"two\":\":two\",\"integer\":\"10\",\"float\":\"10.5\",\"date\":\"2013-04-04\",\"time\":\"2013-04-04 15:10:58 -0400\",\"false\":\"false\",\"true\":\"true\",\"child\":{\":symbol_with_underscores\":\":and_a_value\",\":this\":\"is\",\":an\":[\"array\",\":symbol\",{\":smallest\":{\"a\":\"b\",\":c\":\":d\"}}]}}"
+          'two'                     => :two,
+          'integer'                 => 10,
+          'float'                   => 10.5,
+          'date'                    => @date,
+          'time'                    => @time,
+          'false'                   => false,
+          'true'                    => true,
+          'child'                   => { :symbol_with_underscores  => :and_a_value, :this => 'is', :an => ['array', :symbol, :smallest => {'a' => 'b', :c => :d}]}
         }
-      end
-
-      should ".serialize" do
-        @test_data.each_pair do |k,v|
-          assert_equal @json[k], RubySkynet::Zookeeper::Json::Serializer.serialize(v), "Key: #{k}"
-        end
-      end
-
-      should ".deserialize" do
-        @json.each_pair do |k,v|
-          assert_equal @test_data[k], RubySkynet::Zookeeper::Json::Deserializer.deserialize(v), "Key: #{k}"
-        end
+        @test_data['all_types'] = @test_data.dup
+      end
+
+      context "serialization" do
+        setup do
+          @json = {
+            'bar'                     => 'test',
+            'one'                     => 'one',
+            'string_with_underscores' => 'and_a_value',
+            'two'                     => ':two',
+            'integer'                 => '10',
+            'float'                   => '10.5',
+            'date'                    => @date.to_s,
+            'time'                    => @time.to_s,
+            'false'                   => 'false',
+            'true'                    => 'true',
+            'child'                   => "{\":symbol_with_underscores\":\":and_a_value\",\":this\":\"is\",\":an\":[\"array\",\":symbol\",{\":smallest\":{\"a\":\"b\",\":c\":\":d\"}}]}",
+            'all_types'               => "{\"bar\":\"test\",\"one\":\"one\",\"string_with_underscores\":\"and_a_value\",\"two\":\":two\",\"integer\":\"10\",\"float\":\"10.5\",\"date\":\"2013-04-04\",\"time\":\"2013-04-04 15:10:58 -0400\",\"false\":\"false\",\"true\":\"true\",\"child\":{\":symbol_with_underscores\":\":and_a_value\",\":this\":\"is\",\":an\":[\"array\",\":symbol\",{\":smallest\":{\"a\":\"b\",\":c\":\":d\"}}]}}"
+          }
+        end
+
+        should ".serialize" do
+          @test_data.each_pair do |k,v|
+            assert_equal @json[k], RubySkynet::Zookeeper::Json::Serializer.serialize(v), "Key: #{k}"
+          end
+        end
+
+        should ".deserialize" do
+          @json.each_pair do |k,v|
+            assert_equal @test_data[k], RubySkynet::Zookeeper::Json::Deserializer.deserialize(v), "Key: #{k}"
+          end
+        end
+      end
+
+      context "with registry" do
+        setup do
+          params = {
+            :root => "/registrytest",
+            :registry => {
+              :connect_timeout => 5,
+            }
+          }
+          @registry = RubySkynet::Zookeeper::Registry.new(params)
+          @registry.each_pair {|k,v, ver, num_children| @registry.delete(k) if num_children == 0}
+          @test_data.each_pair {|k,v| @registry[k] = v}
+          @path = 'a/b/c/d/e/f/g/h'
+          @registry[@path] = 'hello'
+          # Ensure hash is not modified
+          assert_equal "/registrytest", params[:root]
+          assert_equal 5, params[:registry][:connect_timeout]
+        end
+
+        def teardown
+          if @registry
+            @registry.each_pair {|k,v, ver, num_children| @registry.delete(k) if num_children == 0}
+            # Allow callbacks to complete so that errors are not generated on close
+            sleep 0.1
+            @registry.close
+          end
+        end
+
+        should "#[]" do
+          @test_data.each_pair do |k,v|
+            assert_equal v, @registry[k], "Expected #{k}=>#{v}, #{@registry.to_h.inspect}"
+          end
+        end
+
+        should "#each_pair" do
+          h = {}
+          @registry.each_pair {|k,v| h[k] = v}
+          assert_hash_equal @test_data, h
+        end
+
+        should "#to_h" do
+          assert_hash_equal @test_data, @registry.to_h
+        end
+
+        should "#[]=" do
+          @registry['three'] = 'value'
+          # Give Zookeeper time to send back the change
+          sleep 0.3
+          result = @registry['three']
+          assert_equal 'value', result
+        end
+
+        should "#delete parent paths when no other leaf nodes exist" do
+          @registry.delete(@path)
+          assert_equal nil, @registry['a']
+        end
+
+        [nil, '*'].each do |monitor_path|
+          context "with monitor_path:#{monitor_path}" do
+            should "callback on update" do
+              updated_revision = nil
+              updated_path = nil
+              updated_value = nil
+              @registry.on_update(monitor_path||'bar') do |path, value, revision|
+                updated_revision = revision
+                updated_path = path
+                updated_value = value
+              end
+              # Allow monitoring thread to start
+              sleep 0.1
+              @registry['bar'] = 'updated'
+              # Allow Zookeeper to send back the change
+              sleep 0.3
+              assert_equal 'bar', updated_path
+              assert_equal 'updated', updated_value
+              assert_equal true, updated_revision > 0
+            end
+
+            should "callback on delete" do
+              deleted_path = nil
+              @registry.on_delete(monitor_path||'bar') do |path, revision|
+                deleted_path = path
+              end
+              # Allow monitoring thread to start
+              sleep 0.1
+              # Allow Zookeeper to send back the change
+              @registry.delete('bar')
+              sleep 2
+              assert_equal 'bar', deleted_path
+            end
+          end
+        end
+
+        ['other', 'one'].each do |monitor_path|
+          context "with monitor_path:#{monitor_path}" do
+            should "not callback on update" do
+              updated_path = nil
+              updated_value = nil
+              @registry.on_update(monitor_path) do |path, value|
+                updated_path = path
+                updated_value = value
+              end
+              # Allow monitoring thread to start
+              sleep 0.1
+              @registry['bar'] = 'updated'
+              # Allow Zookeeper to send back the change
+              sleep 0.3
+              assert_equal nil, updated_path
+              assert_equal nil, updated_value
+            end
+
+            should "not callback on delete" do
+              deleted_path = nil
+              @registry.on_delete(monitor_path) do |path|
+                deleted_path = path
+              end
+              # Allow monitoring thread to start
+              sleep 0.1
+              # Allow Zookeeper to send back the change
+              @registry.delete('bar')
+              sleep 0.3
+              assert_equal nil, deleted_path
+            end
+          end
+        end
+
       end
     end
 
-    context "with registry" do
-      setup do
-        params = {
-          :root => "/registrytest",
-          :registry => {
-            :connect_timeout => 5,
-          }
-        }
-        @registry = RubySkynet::Zookeeper::Registry.new(params)
-        @registry.each_pair {|k,v, ver, num_children| @registry.delete(k) if num_children == 0}
-        @test_data.each_pair {|k,v| @registry[k] = v}
-        @path = 'a/b/c/d/e/f/g/h'
-        @registry[@path] = 'hello'
-        # Ensure hash is not modified
-        assert_equal "/registrytest", params[:root]
-        assert_equal 5, params[:registry][:connect_timeout]
-      end
-
-      def teardown
-        if @registry
-          @registry.each_pair {|k,v, ver, num_children| @registry.delete(k) if num_children == 0}
-          # Allow callbacks to complete so that errors are not generated on close
-          sleep 0.1
-          @registry.close
-        end
-      end
-
-      should "#[]" do
-        @test_data.each_pair do |k,v|
-          assert_equal v, @registry[k], "Expected #{k}=>#{v}, #{@registry.to_h.inspect}"
-        end
-      end
-
-      should "#each_pair" do
-        h = {}
-        @registry.each_pair {|k,v| h[k] = v}
-        assert_hash_equal @test_data, h
-      end
-
-      should "#to_h" do
-        assert_hash_equal @test_data, @registry.to_h
-      end
-
-      should "#[]=" do
-        @registry['three'] = 'value'
-        # Give Zookeeper time to send back the change
-        sleep 0.3
-        result = @registry['three']
-        assert_equal 'value', result
-      end
-
-      should "#delete parent paths when no other leaf nodes exist" do
-        @registry.delete(@path)
-        assert_equal nil, @registry['a']
-      end
-
-      [nil, '*'].each do |monitor_path|
-        context "with monitor_path:#{monitor_path}" do
-          should "callback on update" do
-            updated_revision = nil
-            updated_path = nil
-            updated_value = nil
-            @registry.on_update(monitor_path||'bar') do |path, value, revision|
-              updated_revision = revision
-              updated_path = path
-              updated_value = value
-            end
-            # Allow monitoring thread to start
-            sleep 0.1
-            @registry['bar'] = 'updated'
-            # Allow Zookeeper to send back the change
-            sleep 0.3
-            assert_equal 'bar', updated_path
-            assert_equal 'updated', updated_value
-            assert_equal true, updated_revision > 0
-          end
-
-          should "callback on delete" do
-            deleted_path = nil
-            @registry.on_delete(monitor_path||'bar') do |path, revision|
-              deleted_path = path
-            end
-            # Allow monitoring thread to start
-            sleep 0.1
-            # Allow Zookeeper to send back the change
-            @registry.delete('bar')
-<<<<<<< HEAD
-            sleep 1.0
-=======
-            sleep 2
->>>>>>> b6f6d6f2
-            assert_equal 'bar', deleted_path
-          end
-        end
-      end
-
-      ['other', 'one'].each do |monitor_path|
-        context "with monitor_path:#{monitor_path}" do
-          should "not callback on update" do
-            updated_path = nil
-            updated_value = nil
-            @registry.on_update(monitor_path) do |path, value|
-              updated_path = path
-              updated_value = value
-            end
-            # Allow monitoring thread to start
-            sleep 0.1
-            @registry['bar'] = 'updated'
-            # Allow Zookeeper to send back the change
-            sleep 0.3
-            assert_equal nil, updated_path
-            assert_equal nil, updated_value
-          end
-
-          should "not callback on delete" do
-            deleted_path = nil
-            @registry.on_delete(monitor_path) do |path|
-              deleted_path = path
-            end
-            # Allow monitoring thread to start
-            sleep 0.1
-            # Allow Zookeeper to send back the change
-            @registry.delete('bar')
-            sleep 0.3
-            assert_equal nil, deleted_path
-          end
-        end
-      end
-
+    # Verify that two hashes match
+    def assert_hash_equal(expected, actual)
+      expected.each_pair do |k,v|
+        if v.is_a?(Hash)
+          assert_hash_equal(v, actual[k])
+        else
+          assert_equal expected[k], actual[k], "Expected: #{expected.inspect}, Actual:#{actual.inspect}"
+        end
+      end
     end
+
   end
-
-  # Verify that two hashes match
-  def assert_hash_equal(expected, actual)
-    expected.each_pair do |k,v|
-      if v.is_a?(Hash)
-        assert_hash_equal(v, actual[k])
-      else
-        assert_equal expected[k], actual[k], "Expected: #{expected.inspect}, Actual:#{actual.inspect}"
-      end
-    end
-  end
-
 end